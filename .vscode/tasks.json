--- conflicted
+++ resolved
@@ -4,26 +4,12 @@
 		{
 			"label": "Package: test",
 			"command": "python",
-<<<<<<< HEAD
-			"args": ["-m pytest --doctest-modules ${workspaceFolder}/grade_conversion_script"],
-=======
-			"args": ["-m pytest --doctest-modules ${workspaceFolder}"],
->>>>>>> 0bfb31c3
+			"args": ["-m ${workspaceFolder}/test pytest --doctest-modules ${workspaceFolder}/grade_conversion_script"],
 			"detail": "Run pytest",
 			"group": {
 				"kind": "test",
 				"isDefault": true
 			}
-		},
-		{
-			"label": "Package: build",
-			"command": "python",
-			"args": ["-m build"],
-			"detail": "Run build (setuptools)",
-			"group": {
-				"kind": "build",
-				"isDefault": true
-			}
 		}
 	]
 }